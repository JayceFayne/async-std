--- conflicted
+++ resolved
@@ -2,17 +2,12 @@
 use std::pin::Pin;
 
 use crate::future::Future;
+use crate::stream::Stream;
 use crate::task::{Context, Poll};
 
-<<<<<<< HEAD
-/// A future that yields the minimum item in a stream by a given comparison function.
 #[doc(hidden)]
 #[allow(missing_debug_implementations)]
-pub struct MinByFuture<S: Stream, F> {
-=======
-#[allow(missing_debug_implementations)]
 pub struct MinByFuture<S, F, T> {
->>>>>>> 06f2569d
     stream: S,
     compare: F,
     min: Option<T>,
@@ -34,11 +29,7 @@
 
 impl<S, F> Future for MinByFuture<S, F, S::Item>
 where
-<<<<<<< HEAD
-    S: Stream + Unpin,
-=======
-    S: futures_core::stream::Stream + Unpin + Sized,
->>>>>>> 06f2569d
+    S: Stream + Unpin + Sized,
     S::Item: Copy,
     F: FnMut(&S::Item, &S::Item) -> Ordering,
 {
